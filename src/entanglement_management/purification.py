"""Code for BBPSSW entanglement purification.

This module defines code to support the BBPSSW protocol for entanglement purification.
Success results are pre-determined based on network parameters.
Also defined is the message type used by the BBPSSW code.
"""

from enum import Enum, auto
from typing import List, TYPE_CHECKING
from functools import lru_cache

if TYPE_CHECKING:
    from ..components.memory import Memory
    from ..topology.node import Node

from ..message import Message
from .entanglement_protocol import EntanglementProtocol
from ..utils import log
from ..components.circuit import Circuit


class BBPSSWMsgType(Enum):
    """Defines possible message types for entanglement purification"""

    PURIFICATION_RES = auto()


class BBPSSWMessage(Message):
    """Message used by entanglement purification protocols.

    This message contains all information passed between purification protocol instances.

    Attributes:
        msg_type (BBPSSWMsgType): defines the message type.
        receiver (str): name of destination protocol instance.
    """

    def __init__(self, msg_type: BBPSSWMsgType, receiver: str, **kwargs):
        Message.__init__(self, msg_type, receiver)
        if self.msg_type is BBPSSWMsgType.PURIFICATION_RES:
            self.meas_res = kwargs['meas_res']
        else:
            raise Exception("BBPSSW protocol create unknown type of message: %s" % str(msg_type))


class BBPSSW(EntanglementProtocol):
    """Purification protocol instance.

    This class provides an implementation of the BBPSSW purification protocol.
    It should be instantiated on a quantum router node.

    Variables:
        BBPSSW.circuit (Circuit): circuit that purifies entangled memories.

    Attributes:
        own (QuantumRouter): node that protocol instance is attached to.
        name (str): label for protocol instance.
        kept_memo: memory to be purified by the protocol (should already be entangled).
        meas_memo: memory to measure and discart (should already be entangled).
        meas_res (int): measurement result from circuit.
        remote_node_name (str): name of other node.
        remote_protocol_name (str): name of other protocol
        remote_memories (List[str]): name of remote memories
    """

    circuit = Circuit(2)
    circuit.cx(0, 1)
    circuit.measure(1)

    def __init__(self, own: "Node", name: str, kept_memo: "Memory", meas_memo: "Memory"):
        """Constructor for purification protocol.

        Args:
            own (Node): node protocol is attached to.
            name (str): name of protocol instance.
            kept_memo (Memory): memory to have fidelity improved.
            meas_memo (Memory): memory to measure and discard.
        """

        assert kept_memo != meas_memo
        EntanglementProtocol.__init__(self, own, name)
        self.memories: List[Memory] = [kept_memo, meas_memo]
        self.kept_memo: Memory = kept_memo
        self.meas_memo: Memory = meas_memo
        self.remote_node_name: str = None
        self.remote_protocol_name: str = None
        self.remote_memories: List[str] = None
        self.meas_res = None
        if self.meas_memo is None:
            self.memories.pop()

    def is_ready(self) -> bool:
        return self.remote_node_name is not None

<<<<<<< HEAD
    def set_others(self, protocol: str, node: str, memories: List[str]) -> None:
=======
    def set_others(self, protocol: str, node: str,
                   memories: List[str]) -> None:
>>>>>>> 8b1c7b23
        """Method to set other entanglement protocol instance.

        Args:
            protocol (str): other protocol name.
            node (str): other node name.
<<<<<<< HEAD
            memories (List[str]): the list of memory names used on other node.
=======
            memories (List[str]): the list of memories name used on other node.
>>>>>>> 8b1c7b23
        """
        self.remote_node_name = node
        self.remote_protocol_name = protocol
        self.remote_memories = memories

    def start(self) -> None:
        """Method to start entanglement purification.

        Run the circuit below on two pairs of entangled memories on both sides of protocol.

        o -------(x)----------| M |
        .         |
        .   o ----.----------------
        .   .
        .   .
        .   o
        .
        o

        The overall circuit is shown below:

         o -------(x)----------| M |
         .         |
         .   o ----.----------------
         .   .
         .   .
         .   o ----.----------------
         .         |
         o -------(x)----------| M |

        Side Effects:
            May update parameters of kept memory.
            Will send message to other protocol instance.
        """

<<<<<<< HEAD
        log.logger.info(f"{self.own.name} protocol start with partner {self.remote_node_name}")

        assert self.is_ready(), "other protocol is not set; please use set_others function to set it."
=======
        log.logger.info(f"{self.own.name} protocol start with partner "
                        f"{self.remote_node_name}")

        assert self.remote_protocol_name is not None, "other protocol is not set; please use set_others function to set it."
>>>>>>> 8b1c7b23
        kept_memo_ent = self.kept_memo.entangled_memory["node_id"]
        meas_memo_ent = self.meas_memo.entangled_memory["node_id"]
        assert kept_memo_ent == meas_memo_ent, "mismatch of entangled memories {}, {} on node {}".format(
            kept_memo_ent, meas_memo_ent, self.own.name)
        assert self.kept_memo.fidelity == self.meas_memo.fidelity > 0.5

        meas_samp = self.own.get_generator().random()
        self.meas_res = self.own.timeline.quantum_manager.run_circuit(
            self.circuit, [self.kept_memo.qstate_key,
                           self.meas_memo.qstate_key],
            meas_samp)
        self.meas_res = self.meas_res[self.meas_memo.qstate_key]
        dst = self.kept_memo.entangled_memory["node_id"]

<<<<<<< HEAD
        message = BBPSSWMessage(BBPSSWMsgType.PURIFICATION_RES, self.remote_protocol_name, meas_res=self.meas_res)
=======
        message = BBPSSWMessage(BBPSSWMsgType.PURIFICATION_RES,
                                self.remote_protocol_name,
                                meas_res=self.meas_res)
>>>>>>> 8b1c7b23
        self.own.send_message(dst, message)

    def received_message(self, src: str, msg: BBPSSWMessage) -> None:
        """Method to receive messages.

        Args:
            src (str): name of node that sent the message.
            msg (BBPSSW message): message received.

        Side Effects:
            Will call `update_resource_manager` method.
        """

        log.logger.info(
            self.own.name + " received result message, succeeded: {}".format(
                self.meas_res == msg.meas_res))
        assert src == self.remote_node_name

        self.update_resource_manager(self.meas_memo, "RAW")
        if self.meas_res == msg.meas_res:
            self.kept_memo.fidelity = self.improved_fidelity(
                self.kept_memo.fidelity)
            self.update_resource_manager(self.kept_memo, state="ENTANGLED")
        else:
            self.update_resource_manager(self.kept_memo, state="RAW")

    def memory_expire(self, memory: "Memory") -> None:
        """Method to receive memory expiration events.

        Args:
            memory (Memory): memory that has expired.

        Side Effects:
            Will call `update_resource_manager` method.
        """

        assert memory in self.memories
        if self.meas_memo is None:
            self.update_resource_manager(memory, "RAW")
        else:
            for memory in self.memories:
                self.update_resource_manager(memory, "RAW")

    def release(self) -> None:
        pass

    @staticmethod
    @lru_cache(maxsize=128)
    def success_probability(F: float) -> float:
        """Method to calculate probability of purification success.
        
        Formula comes from Dur and Briegel (2007) page 14.

        Args:
            F (float): fidelity of entanglement.
        """

        return F ** 2 + 2 * F * (1 - F) / 3 + 5 * ((1 - F) / 3) ** 2

    @staticmethod
    @lru_cache(maxsize=128)
    def improved_fidelity(F: float) -> float:
        """Method to calculate fidelity after purification.
        
        Formula comes from Dur and Briegel (2007) formula (18) page 14.

        Args:
            F (float): fidelity of entanglement.
        """

        return (F ** 2 + ((1 - F) / 3) ** 2) / (F ** 2 + 2 * F * (1 - F) / 3 + 5 * ((1 - F) / 3) ** 2)<|MERGE_RESOLUTION|>--- conflicted
+++ resolved
@@ -92,22 +92,13 @@
     def is_ready(self) -> bool:
         return self.remote_node_name is not None
 
-<<<<<<< HEAD
     def set_others(self, protocol: str, node: str, memories: List[str]) -> None:
-=======
-    def set_others(self, protocol: str, node: str,
-                   memories: List[str]) -> None:
->>>>>>> 8b1c7b23
         """Method to set other entanglement protocol instance.
 
         Args:
             protocol (str): other protocol name.
             node (str): other node name.
-<<<<<<< HEAD
             memories (List[str]): the list of memory names used on other node.
-=======
-            memories (List[str]): the list of memories name used on other node.
->>>>>>> 8b1c7b23
         """
         self.remote_node_name = node
         self.remote_protocol_name = protocol
@@ -143,16 +134,9 @@
             Will send message to other protocol instance.
         """
 
-<<<<<<< HEAD
         log.logger.info(f"{self.own.name} protocol start with partner {self.remote_node_name}")
 
         assert self.is_ready(), "other protocol is not set; please use set_others function to set it."
-=======
-        log.logger.info(f"{self.own.name} protocol start with partner "
-                        f"{self.remote_node_name}")
-
-        assert self.remote_protocol_name is not None, "other protocol is not set; please use set_others function to set it."
->>>>>>> 8b1c7b23
         kept_memo_ent = self.kept_memo.entangled_memory["node_id"]
         meas_memo_ent = self.meas_memo.entangled_memory["node_id"]
         assert kept_memo_ent == meas_memo_ent, "mismatch of entangled memories {}, {} on node {}".format(
@@ -167,13 +151,9 @@
         self.meas_res = self.meas_res[self.meas_memo.qstate_key]
         dst = self.kept_memo.entangled_memory["node_id"]
 
-<<<<<<< HEAD
-        message = BBPSSWMessage(BBPSSWMsgType.PURIFICATION_RES, self.remote_protocol_name, meas_res=self.meas_res)
-=======
         message = BBPSSWMessage(BBPSSWMsgType.PURIFICATION_RES,
                                 self.remote_protocol_name,
                                 meas_res=self.meas_res)
->>>>>>> 8b1c7b23
         self.own.send_message(dst, message)
 
     def received_message(self, src: str, msg: BBPSSWMessage) -> None:
@@ -194,8 +174,7 @@
 
         self.update_resource_manager(self.meas_memo, "RAW")
         if self.meas_res == msg.meas_res:
-            self.kept_memo.fidelity = self.improved_fidelity(
-                self.kept_memo.fidelity)
+            self.kept_memo.fidelity = self.improved_fidelity(self.kept_memo.fidelity)
             self.update_resource_manager(self.kept_memo, state="ENTANGLED")
         else:
             self.update_resource_manager(self.kept_memo, state="RAW")
