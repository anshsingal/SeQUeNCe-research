--- conflicted
+++ resolved
@@ -12,13 +12,8 @@
 from sequence.event import Event
 
 
-<<<<<<< HEAD
 def three_node_test():
     tl = timeline.Timeline()
-=======
-def three_node_test(runtime=1e12):
-    tl = timeline.Timeline(runtime)
->>>>>>> 59b81df6
 
     # create nodes
     alice = topology.Node("alice", tl)
