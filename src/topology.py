import math
from typing import List, Any

import numpy
import json5
import pandas as pd

from process import Process
from entity import Entity
from event import Event

from BB84 import BB84


class TemperatureModel():
    df = pd.DataFrame()

    def read_temperature_file(self,filename):
        self.df = pd.read_csv(filename)
        print (filename,self.df)
        return self.df

    def temperature_from_time(self,time):
        ## TODO
        ## interpolation of time
        temperature = 60
        return temperature


class Photon(Entity):
    def __init__(self, name, timeline, **kwargs):
        Entity.__init__(self, name, timeline)
        self.wavelength = kwargs.get("wavelength", 0)
        self.location = kwargs.get("location", None)
        self.encoding_type = kwargs.get("encoding_type")
        self.quantum_state = kwargs.get("quantum_state", 45) ## 45 degrees instead of pi/4

    def init(self):
        pass

    def random_noise(self):
        self.quantum_state += numpy.random.random() * 360  # add random angle, use 360 instead of 2*pi

    def measure(self, basis):
        # alpha = numpy.dot(self.quantum_state, basis[0])  # projection onto basis vector
        alpha = numpy.cos((self.quantum_state - basis[0])/180.0 * numpy.pi)
        if numpy.random.random_sample() < alpha ** 2:
            self.quantum_state = basis[0]
            return 0
        self.quantum_state = basis[1]
        return 1


class OpticalChannel(Entity):
    def __init__(self, name, timeline, **kwargs):
        Entity.__init__(self, name, timeline)
        self.attenuation = kwargs.get("attenuation", 0)
        self.distance = kwargs.get("distance", 0)
        self.temperature = kwargs.get("temperature", 0)
        self.polarization_fidelity = kwargs.get("polarization_fidelity", 1)
        self.light_speed = kwargs.get("light_speed",
                                      3 * 10 ** -4)  # used for photon timing calculations (measured in m/ps)

    def init(self):
        pass

    def set_distance(self, distance):
        self.distance = distance

    def distance_from_time(self, time):
        distance = self.distance
        ## TODO: distance as a function of temperature
        temperature = self.tModel.temperature_from_time(time)

        return distance

    def set_temerature_model(self, filename):
        self.tModel = TemperatureModel()
        self.tModel.read_temperature_file(filename)


class QuantumChannel(OpticalChannel):
    def __init__(self, name, timeline, **kwargs):
        super().__init__(name, timeline, **kwargs)
        self.sender = None
        self.receiver = None
        self.depo_counter = 0
        self.photon_counter = 0

    def set_sender(self, sender):
        self.sender = sender

    def set_receiver(self, receiver):
        self.receiver = receiver

    def transmit(self, photon):
        # generate chance to lose photon
        loss = self.distance * self.attenuation
        chance_photon_kept = 10 ** (loss / -10)

        # check if photon kept
        if numpy.random.random_sample() < chance_photon_kept:
            self.photon_counter+=1
            # check if random polarization noise applied
            if numpy.random.random_sample() > self.polarization_fidelity:
                photon.random_noise()
                self.depo_counter+=1
            # schedule receiving node to receive photon at future time determined by light speed
            future_time = self.timeline.now() + int(self.distance / self.light_speed)
            process = Process(self.receiver, "detect", [photon])

            event = Event(future_time, process)
            self.timeline.schedule(event)


class ClassicalChannel(OpticalChannel):
    def __init__(self, name, timeline, **kwargs):
        super().__init__(name, timeline, **kwargs)
        self.ends = []
        self.delay = kwargs.get("delay", (self.distance / self.light_speed))

    def add_end(self, node):
        if node in self.ends:
            Exception("already have endpoint", node)
        if len(self.ends) == 2:
            Exception("channel already has 2 endpoints")

        self.ends.append(node)

    def transmit(self, message, source):
        # get node that's not equal to source
        if source not in self.ends:
            Exception("no endpoint", source)

        receiver = None
        for e in self.ends:
            if e != source:
                receiver = e

        future_time = int(round(self.timeline.now() + self.delay))
        process = Process(receiver, "receive_message", [message])
        event = Event(future_time, process)
        self.timeline.schedule(event)


class LightSource(Entity):
    def __init__(self, name, timeline, **kwargs):
        Entity.__init__(self, name, timeline)
        self.frequency = kwargs.get("frequency", 0)  # measured in Hz
        self.wavelength = kwargs.get("wavelength", 0)  # measured in nm
        self.mean_photon_num = kwargs.get("mean_photon_num", 0)
        self.encoding_type = kwargs.get("encoding_type")
        self.direct_receiver = kwargs.get("direct_receiver", None)
        self.photon_counter = 0
        # for BB84
        self.basis_lists = []
        self.basis_list = []
        self.bit_lists = []
        self.bit_list = []
        self.is_on = False
        self.pulse_id = 0

    def init(self):
        pass

    # for BB84
    def emit_photon(self):
        if self.is_on:
            bases = [[0, 90], [45, 135]]
            basis = bases[numpy.random.choice([0, 1])]
            self.basis_list.append(basis)
            bit = numpy.random.choice([0, 1])
            self.bit_list.append(bit)
            state = basis[bit]

            num_photons = numpy.random.poisson(self.mean_photon_num)
            for _ in range(num_photons):
                new_photon = Photon(self.pulse_id, self.timeline,
                                    wavelength=self.wavelength,
                                    location=self.direct_receiver,
                                    encoding_type=self.encoding_type,
                                    quantum_state=state)
                self.direct_receiver.transmit(new_photon)

                self.photon_counter += 1

            self.pulse_id+=1
            process = Process(self, "emit_photon", [])
<<<<<<< HEAD
            event = Event(self.timeline.now() + int((10 ** 12) / self.frequency), process)
=======
            event = Event(self.timeline.now() + 1e12 / self.frequency, process)
>>>>>>> f60ec2ab
            self.timeline.schedule(event)

    # for general use
    def emit(self, state_list):
        time = self.timeline.now()

        for i, state in enumerate(state_list):
            num_photons = numpy.random.poisson(self.mean_photon_num)

            for _ in range(num_photons):
                new_photon = Photon(None, self.timeline,
                                    wavelength=self.wavelength,
                                    location=self.direct_receiver,
                                    encoding_type=self.encoding_type,
                                    quantum_state=state)
                process = Process(self.direct_receiver, "transmit", [new_photon])
                event = Event(int(round(time)), process)
                self.timeline.schedule(event)

                self.photon_counter += 1

            time += 1e12 / self.frequency

    def turn_on(self):
        self.is_on = True
        self.emit_photon()

    def turn_off(self):
        self.basis_lists.append(self.basis_list)
        self.basis_list = []
        self.bit_lists.append(self.bit_list)
        self.bit_list = []
        self.is_on = False

    def assign_receiver(self, receiver):
        self.direct_receiver = receiver


class QSDetector(Entity):
    def __init__(self, name, timeline, **kwargs):
        Entity.__init__(self, name, timeline)
        detectors = kwargs.get("detectors", [])
        self.detectors = []
        for d in detectors:
            detector = Detector(timeline, **d)
            self.detectors.append(detector)
        splitter = kwargs.get("splitter")
        self.splitter = BeamSplitter(timeline, **splitter)

    def init(self):
        for d in self.detectors:
            d.init()
        self.splitter.init()

    def detect(self, photon):
        self.detectors[self.splitter.transmit(photon)].detect()

    def clear_detectors(self):
        for d in self.detectors:
            d.photon_times = []

    def get_photon_times(self):
        times = []
        for d in self.detectors:
            times.append(d.photon_times)
        return times

    def set_basis(self, basis):
        self.splitter.set_basis(basis)


class Detector(Entity):
    def __init__(self, timeline, **kwargs):
        Entity.__init__(self, "", timeline)  # Detector is part of the QSDetector, and does not have its own name
        self.efficiency = kwargs.get("efficiency", 1)
        self.dark_count = kwargs.get("dark_count", 0)  # measured in Hz
        self.count_rate = kwargs.get("count_rate", math.inf)  # measured in Hz
        self.time_resolution = kwargs.get("time_resolution", 0)  # measured in ps
        self.photon_times = []
        self.next_detection_time = 0
        self.photon_counter = 0

    def init(self):
        self.add_dark_count()

    def detect(self):
        self.photon_counter+=1
        if numpy.random.random_sample() < self.efficiency and self.timeline.now() > self.next_detection_time:
            time = int(round(self.timeline.now() / self.time_resolution)) * self.time_resolution
            self.photon_times.append(time)
            self.next_detection_time = self.timeline.now() + (1e12 / self.count_rate)  # period in ps

    def add_dark_count(self):
        time_to_next = int(numpy.random.exponential(1 / self.dark_count) * 1e12)  # time to next dark count
        time = time_to_next + self.timeline.now()  # time of next dark count

        process1 = Process(self, "add_dark_count", [])  # schedule photon detection and dark count add in future
        process2 = Process(self, "detect", [])
        event1 = Event(time, process1)
        event2 = Event(time, process2)
        self.timeline.schedule(event1)
        self.timeline.schedule(event2)


class BeamSplitter(Entity):
    def __init__(self, timeline, **kwargs):
        Entity.__init__(self, "", timeline)  # Splitter is part of the QSDetector, and does not have its own name
        self.basis = kwargs.get("basis", [0, 90])
        self.fidelity = kwargs.get("fidelity", 1)
        self.set_counter = -1

    def init(self):
        pass

    def transmit(self, photon):
        if numpy.random.random_sample() < self.fidelity:
            return photon.measure(self.basis)

    def set_basis(self, basis):
        self.set_counter+=1
        self.basis = basis


class Node(Entity):
    def __init__(self, name, timeline, **kwargs):
        Entity.__init__(self, name, timeline)
        self.components = kwargs.get("components", {})
        self.message = None  # temporary storage for message received through classical channel
        self.protocol = None

    def init(self):
        pass

    def send_photons(self, basis_list, bit_list, source_name):
        # use emitter to send photon over connected channel to node
        state_list = []
        for i, bit in enumerate(bit_list):
            state_list.append(basis_list[i][bit])

        self.components[source_name].emit(state_list)

    def get_detector_count(self):
        detector = self.components['detector']  # QSDetector class

        # return length of photon time lists from two Detectors within QSDetector
        return [len(detector.detectors[0].photon_times), len(detector.detectors[1].photon_times)]

    def get_source_count(self):
        source = self.components['lightsource']
        return source.photon_counter

    def send_message(self, msg):
        self.components['cchannel'].transmit(msg, self)

    def receive_message(self, msg):
        self.message = msg
        # signal to protocol that we've received a message
        self.protocol.received_message()


class Topology:
    def __init__(self, config_file, timelines):
        self.nodes = {}
        self.quantum_channel = {}
        self.entities = []

        topo_config = json5.load(open(config_file))
        nodes_config = topo_config['nodes']
        self.create_nodes(nodes_config, timelines)
        self.create_qchannel(topo_config['QChannel'], timelines)
        self.create_cchannel(topo_config['CChannel'], timelines)
        self.create_protocols(nodes_config, timelines)

    def create_nodes(self, nodes_config, timelines):
        for node_config in nodes_config:
            components = {}

            for component_config in node_config['components']:
                if component_config['name'] in components:
                    raise Exception('two components have same name')

                # get component_name, timeline, and name
                # then delete entries in component_config dictionary to prevent conflicting values
                component_name = component_config['name']
                name = node_config['name'] + '.' + component_name
                tl = timelines[component_config['timeline']]
                del component_config['name']
                del component_config['timeline']

                # light source instantiation
                if component_config["type"] == 'LightSource':
                    ls = LightSource(name, tl, **component_config)
                    components[component_name] = ls
                    self.entities.append(ls)

                # detector instantiation
                elif component_config["type"] == 'QSDetector':
                    detector = QSDetector(name, tl, **component_config)
                    components[component_name] = detector
                    self.entities.append(detector)

                else:
                    raise Exception('unknown device type')

            node = Node(node_config['name'], timelines[node_config['timeline']], components=components)

            for protocol_config in node_config['protocols']:
                protocol_name = protocol_config['name']
                name = node_config['name'] + '.' + protocol_name
                tl = timelines[protocol_config['timeline']]
                del protocol_config['name']
                del protocol_config['timeline']

                if protocol_config["protocol"] == 'BB84':
                    bb84 = BB84(name, tl, **protocol_config)
                    bb84.assign_node(node)
                    node.protocol = bb84
                    self.entities.append(bb84)

                # add cascade config

            self.entities.append(node)

            if node.name in self.nodes:
                raise Exception('two nodes have same name')

            self.nodes[node.name] = node

    def create_qchannel(self, channel_config, timelines):
        for config in channel_config:
            name = config['name']
            tl = timelines[config['timeline']]
            sender = self.find_entity_by_name(config['sender'])
            receiver = self.find_entity_by_name(config['receiver'])
            del config['name']
            del config['timeline']
            del config['sender']
            del config['receiver']

            chan = QuantumChannel(name, tl, **config)
            chan.set_sender(sender)
            sender.direct_receiver = chan
            chan.set_receiver(receiver)
            self.entities.append(chan)

    # TODO: use add_end function for classical channel
    def create_cchannel(self, channel_config, timelines):
        for config in channel_config:
            name = config['name']
            tl = timelines[config['timeline']]
            del config['name']
            del config['timeline']

            chan = ClassicalChannel(name, tl, **config)
            self.entities.append(chan)

    # TODO: populate
    def create_protocols(self, nodes_config, timelines):
        pass

    def print_topology(self):
        pass

    def to_json5_file(self):
        pass

    def find_entity_by_name(self, name):
        for e in self.entities:
            if e.name == name:
                return e
        raise Exception('unknown entity name',name)

    def find_node_by_name(self, name):
        pass

    def find_qchannel_by_name(self, name):
        pass
<|MERGE_RESOLUTION|>--- conflicted
+++ resolved
@@ -186,11 +186,7 @@
 
             self.pulse_id+=1
             process = Process(self, "emit_photon", [])
-<<<<<<< HEAD
-            event = Event(self.timeline.now() + int((10 ** 12) / self.frequency), process)
-=======
             event = Event(self.timeline.now() + 1e12 / self.frequency, process)
->>>>>>> f60ec2ab
             self.timeline.schedule(event)
 
     # for general use
