--- conflicted
+++ resolved
@@ -65,82 +65,6 @@
         Args:
             filename (str): the name of configuration file
         """
-<<<<<<< HEAD
-
-        self.add_classical_channel(node1, node2, **kwargs)
-        self.add_classical_channel(node2, node1, **kwargs)
-
-    def add_classical_channel(self, node1: str, node2: str, **kwargs) -> None:
-        """Method to add a one-way classical channel between nodes.
-
-        NOTE: kwargs are passed to constructor for classical channel, may be used to specify channel parameters.
-
-        Args:
-            node1 (str): first node in pair to connect.
-            node2 (str): second node in pair to connect.
-        """
-
-        assert node1 in self.nodes and node2 in self.nodes
-
-        name = "_".join(["cc", node1, node2])
-        cchannel = ClassicalChannel(name, self.timeline, **kwargs)
-        cchannel.set_ends(self.nodes[node1], self.nodes[node2])
-        self.cchannels.append(cchannel)
-
-        # edit graph
-        self._cc_graph[node1][node2] = cchannel.delay 
-
-    def get_nodes_by_type(self, node_type: str) -> "list[Node]":
-        return [node for name, node in self.nodes.items() if type(node).__name__ == node_type]
-
-    def generate_forwarding_table(self, starting_node: str) -> dict:
-        """Method to create forwarding table for static routing protocol.
-
-        Generates a mapping of destination nodes to next node for routing using Dijkstra's algorithm.
-
-        Args:
-            node (str): name of node for which to generate table.
-        """
-
-        # set up priority queue and track previous nodes
-        nodes = list(self.nodes.keys())
-        costs = {node: float("inf") for node in nodes}
-        previous = {node: None for node in nodes}
-        costs[starting_node] = 0
-
-        # Dijkstra's
-        while len(nodes) > 0:
-            current = min(nodes, key=lambda node: costs[node])
-            if type(self.nodes[current]) == BSMNode:
-                nodes.remove(current)
-                continue
-            if costs[current] == float("inf"):
-                break
-            for neighbor in self.graph_no_middle[current]:
-                distance = self.graph_no_middle[current][neighbor]
-                new_cost = costs[current] + distance
-                if new_cost < costs[neighbor]:
-                    costs[neighbor] = new_cost
-                    previous[neighbor] = current
-            nodes.remove(current)
-
-        # find forwarding neighbor for each destination
-        next_node = {k: v for k, v in previous.items() if v} # remove nodes whose previous is None (starting, not connected)
-        for node, prev in next_node.items():
-            if prev is starting_node:
-                next_node[node] = node
-            else:
-                while prev not in self.graph_no_middle[starting_node]:
-                    prev = next_node[prev]
-                    next_node[node] = prev
-
-        return next_node
-
-    def populate_protocols(self):
-        # TODO: add higher-level protocols not added by nodes
-        raise NotImplementedError("populate_protocols has not been added")
-
-=======
         pass
 
     def _add_qchannels(self, config: Dict) -> None:
@@ -195,5 +119,4 @@
         return self.cchannels
 
     def get_nodes(self) -> Dict[str, List["Node"]]:
-        return self.nodes
->>>>>>> 7840d221
+        return self.nodes