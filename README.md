--- conflicted
+++ resolved
@@ -22,7 +22,6 @@
 ```
 This will install the sequence library as well as the package dependencies.
 
-<<<<<<< HEAD
 ## Running the GUI
 Once SeQUeNCe has been installed as described above, simply run the run.py script found in the root of the project directory
 ```
@@ -32,7 +31,6 @@
 ```
 $ python3 run.py
 ```
-=======
 ## Citations
 
 Please cite this work as follows:
@@ -41,8 +39,6 @@
 
 * X. Wu, A. Kolar, J. Chung, D. Jin, T. Zhong, R. Kettimuthu and M. Suchara. "SeQUeNCe: Simulator of QUantum Network Communication.” GitHub repository, https://github.com/sequence-toolbox/SeQUeNCe, 2021.
 
-
->>>>>>> a0196074
 ## Usage Examples
 Many examples of SeQUeNCe in action can be found in the example folder. These include both quantum key distribution and entanglement distribution examples.
 
