--- conflicted
+++ resolved
@@ -36,11 +36,7 @@
   },
   {
    "cell_type": "code",
-<<<<<<< HEAD
    "execution_count": 1,
-=======
-   "execution_count": 4,
->>>>>>> 9c4dd2a1
    "metadata": {},
    "outputs": [],
    "source": [
@@ -51,11 +47,7 @@
   },
   {
    "cell_type": "code",
-<<<<<<< HEAD
    "execution_count": 2,
-=======
-   "execution_count": 5,
->>>>>>> 9c4dd2a1
    "metadata": {},
    "outputs": [],
    "source": [
@@ -85,11 +77,7 @@
   },
   {
    "cell_type": "code",
-<<<<<<< HEAD
    "execution_count": 3,
-=======
-   "execution_count": 6,
->>>>>>> 9c4dd2a1
    "metadata": {
     "pycharm": {
      "name": "#%%\n"
@@ -252,21 +240,13 @@
   },
   {
    "cell_type": "code",
-<<<<<<< HEAD
    "execution_count": 4,
-=======
-   "execution_count": 7,
->>>>>>> 9c4dd2a1
    "metadata": {},
    "outputs": [
     {
      "data": {
       "application/vnd.jupyter.widget-view+json": {
-<<<<<<< HEAD
        "model_id": "a8f4e3a0eaba4b75bb76cff2b9f14eb3",
-=======
-       "model_id": "916ed4811a8240e9b6be026cdddc4d12",
->>>>>>> 9c4dd2a1
        "version_major": 2,
        "version_minor": 0
       },
@@ -283,11 +263,7 @@
        "<function __main__.test(sim_time, cc_delay, qc_atten, qc_dist)>"
       ]
      },
-<<<<<<< HEAD
      "execution_count": 4,
-=======
-     "execution_count": 7,
->>>>>>> 9c4dd2a1
      "metadata": {},
      "output_type": "execute_result"
     }
