"""The main script for simulating experiment of entanglement generation between two remote AFC absorptive quantum memories.

There are 4 nodes involved: 2 memory nodes, 1 entangling node (for BSM) and 1 measurement node (for measurement of retrieved photonic state).
Each memory node is connected with both entangling node and measurement node, but there is no direct connection between memory nodes.

Each memory node contains an AFC memory instance and an SPDC source instance.
The entangling node contains a QSDetectorFockInterference instance (BSM device with a beamsplitter and two photon detectors behind).
The measurement node contians a QSDetectorFockDirect instance and a QSDetectorFockInterference instance, for measurement of 
    diagonal and off-diagonal elements of the effective 4-d density matrix, respectively.

WIP
"""

from typing import List, Callable, TYPE_CHECKING
from pathlib import Path

if TYPE_CHECKING:
    from sequence.components.photon import Photon

from json import dump
import numpy as np

from sequence.kernel.event import Event
from sequence.kernel.process import Process
from sequence.kernel.timeline import Timeline
from sequence.kernel.quantum_manager import FOCK_DENSITY_MATRIX_FORMALISM
from sequence.components.detector import QSDetectorFockDirect, QSDetectorFockInterference
from sequence.components.light_source import SPDCSource
from sequence.components.memory import AbsorptiveMemory
from sequence.components.optical_channel import QuantumChannel
from sequence.components.photon import Photon
from sequence.topology.node import Node
from sequence.protocol import Protocol
from sequence.kernel.quantum_utils import *  # only for manual calculation and should not be used in simulation


# define simulation constants

# quantum manager
TRUNCATION = 2  # truncation of Fock space (=dimension-1)

# photon sources
TELECOM_WAVELENGTH = 1436  # telecom band wavelength of SPDC source idler photon
WAVELENGTH = 606  # wavelength of AFC memory resonant absorption, of SPDC source signal photon
SPDC_FREQUENCY = 80e6  # frequency of both SPDC sources' photon creation (same as memory frequency and detector count rate)
MEAN_PHOTON_NUM1 = 0.1  # mean photon number of SPDC source on node 1
MEAN_PHOTON_NUM2 = 0.1  # mean photon number of SPDC source on node 2

# detectors
BSM_DET1_EFFICIENCY = 0.6  # efficiency of detector 1 of BSM
BSM_DET2_EFFICIENCY = 0.6  # efficiency of detector 2 of BSM
BSM_DET1_DARK = 150  # Dark count rate (Hz)
BSM_DET2_DARK = 150
MEAS_DET1_EFFICIENCY = 0.6  # efficiency of detector 1 of DM measurement
MEAS_DET2_EFFICIENCY = 0.6  # efficiency of detector 2 of DM measurement
MEAS_DET1_DARK = 150
MEAS_DET2_DARK = 150

# fibers
DIST_ANL_ERC = 20  # distance between ANL and ERC, in km
DIST_HC_ERC = 20  # distance between HC and ERC, in km
<<<<<<< HEAD
ATTENUATION = 2e-4  # attenuation rate of optical fibre (in dB/km)
=======
ATTENUATION = 0.2  # attenuation rate of optical fibre
DELAY_CLASSICAL = 5e-3  # delay for classical communication between BSM node and memory nodes
>>>>>>> ace5d95b

# memories
MODE_NUM = 100  # number of temporal modes of AFC memory (same for both memories)
MEMO_FREQUENCY1 = SPDC_FREQUENCY  # frequency of memory 1
MEMO_FREQUENCY2 = SPDC_FREQUENCY  # frequency of memory 2
ABS_EFFICIENCY1 = 0.35  # absorption efficiency of AFC memory 1
ABS_EFFICIENCY2 = 0.35  # absorption efficiency of AFC memory 2
PREPARE_TIME1 = 0  # time required for AFC structure preparation of memory 1
PREPARE_TIME2 = 0  # time required for AFC structure preparation of memory 2
COHERENCE_TIME1 = -1  # spin coherence time for AFC memory 1 spinwave storage, -1 means infinite time
COHERENCE_TIME2 = -1  # spin coherence time for AFC memory 2 spinwave storage, -1 means infinite time
AFC_LIFETIME1 = -1  # AFC structure lifetime of memory 1, -1 means infinite time
AFC_LIFETIME2 = -1  # AFC structure lifetime of memory 2, -1 means infinite time
DECAY_RATE1 = 0  # retrieval efficiency decay rate for memory 1
DECAY_RATE2 = 0  # retrieval efficiency decay rate for memory 2

# experiment settings
time = int(1e12)
calculate_fidelity_direct = True
<<<<<<< HEAD
num_direct_trials = 100
num_bs_trials_per_phase = 30
=======
calculate_rate_direct = True
num_direct_trials = 10
num_bs_trials_per_phase = 10
>>>>>>> ace5d95b
phase_settings = np.linspace(0, 2*np.pi, num=20, endpoint=False)


# function to generate standard pure Bell state for fidelity calculation
def build_bell_state(truncation, sign, phase=0, formalism="dm"):
    """Generate standard Bell state which is heralded in ideal BSM.

    For comparison with results from imperfect parameter choices.
    """

    basis0 = np.zeros(truncation+1)
    basis0[0] = 1
    basis1 = np.zeros(truncation+1)
    basis1[1] = 1
    basis10 = np.kron(basis1, basis0)
    basis01 = np.kron(basis0, basis1)
    
    if sign == "plus":
        ket = (basis10 + np.exp(1j*phase)*basis01)/np.sqrt(2)
    elif sign == "minus":
        ket = (basis10 - np.exp(1j*phase)*basis01)/np.sqrt(2)
    else:
        raise ValueError("Invalid Bell state sign type " + sign)

    dm = np.outer(ket, ket.conj())

    if formalism == "dm":
        return dm
    elif formalism == "ket":
        return ket
    else:
        raise ValueError("Invalid quantum state formalism " + formalism)


# retrieval efficiency as function of storage time for absorptive quantum memory, using exponential decay model
def efficiency1(t: int) -> float:
    return np.exp(-t*DECAY_RATE1)


def efficiency2(t: int) -> float:
    return np.exp(-t*DECAY_RATE2)


def add_channel(node1: Node, node2: Node, timeline: Timeline, **kwargs):
    name = "_".join(["qc", node1.name, node2.name])
    qc = QuantumChannel(name, timeline, **kwargs)
    qc.set_ends(node1, node2.name)
    return qc


# protocol to control photon emission on end node
class EmitProtocol(Protocol):
    def __init__(self, own: "EndNode", name: str, other_node: str, photon_pair_num: int,
                 source_name: str, memory_name: str):
        """Constructor for Emission protocol.

        Args:
            own (EndNode): node on which the protocol is located.
            name (str): name of the protocol instance.
            other_node (str): name of the other node to generate entanglement with
            photon_pair_num (int): number of output photon pulses to send in one execution.
            source_name (str): name of the light source on the node.
            memory_name (str): name of the memory on the node.
        """

        super().__init__(own, name)
        self.other_node = other_node
        self.num_output = photon_pair_num
        self.source_name = source_name
        self.memory_name = memory_name

    def start(self):
        if not self.own.components[self.memory_name].is_prepared:
            self.own.components[self.memory_name]._prepare_AFC()
        
        states = [None] * self.num_output  # for Fock encoding only list length matters and list elements do not matter
        source = self.own.components[self.source_name]
        source.emit(states)

    def received_message(self, src: str, msg):
        pass


class EndNode(Node):
    """Node for each end of the network (the memory node).

    This node stores an SPDC photon source and a quantum memory.
    The properties of attached devices are made customizable for each individual node.
    """

    def __init__(self, name: str, timeline: "Timeline", other_node: str, bsm_node: str, measure_node: str,
                 mean_photon_num: float, spdc_frequency: float, memo_frequency: float, abs_effi: float,
                 afc_efficiency: Callable):
        super().__init__(name, timeline)

        self.bsm_name = bsm_node
        self.meas_name = measure_node

        # hardware setup
        self.spdc_name = name + ".spdc_source"
        self.memo_name = name + ".memory"
        spdc = SPDCSource(self.spdc_name, timeline, wavelengths=[TELECOM_WAVELENGTH, WAVELENGTH],
                          frequency=spdc_frequency, mean_photon_num=mean_photon_num)
        memory = AbsorptiveMemory(self.memo_name, timeline, frequency=memo_frequency,
                                  absorption_efficiency=abs_effi, afc_efficiency=afc_efficiency,
                                  mode_number=MODE_NUM, wavelength=WAVELENGTH, destination=measure_node)
        self.add_component(spdc)
        self.add_component(memory)
        spdc.add_receiver(self)
        spdc.add_receiver(memory)
        memory.add_receiver(self)

        # protocols
        self.emit_protocol = EmitProtocol(self, name + ".emit_protocol", other_node, MODE_NUM, self.spdc_name, self.memo_name)

    def get(self, photon: "Photon", **kwargs):
        dst = kwargs.get("dst")
        if dst is None:
            # from spdc source: send to bsm node
            self.send_qubit(self.bsm_name, photon)
        else:
            # from memory: send to destination (measurement) node
            self.send_qubit(dst, photon)


class EntangleNode(Node):
    def __init__(self, name: str, timeline: "Timeline", src_list: List[str]):
        super().__init__(name, timeline)

        # hardware setup
        self.bsm_name = name + ".bsm"
        # assume no relative phase between two input optical paths
        bsm = QSDetectorFockInterference(self.bsm_name, timeline, src_list)
        self.add_component(bsm)
        bsm.attach(self)
        self.set_first_component(self.bsm_name)
        self.resolution = max([d.time_resolution for d in bsm.detectors])

        # detector parameter setup
        bsm.set_detector(0, efficiency=BSM_DET1_EFFICIENCY, count_rate=SPDC_FREQUENCY, dark_count=BSM_DET1_DARK)
        bsm.set_detector(1, efficiency=BSM_DET2_EFFICIENCY, count_rate=SPDC_FREQUENCY, dark_count=BSM_DET1_DARK)

    def receive_qubit(self, src: str, qubit) -> None:
        self.components[self.first_component_name].get(qubit, src=src)

    def get_detector_entries(self, detector_name: str, start_time: int, num_bins: int, frequency: float):
        """Returns detection events for density matrix measurement. Used to determine BSM result.

        Args:
            detector_name (str): name of detector to get measurements from.
            start_time (int): simulation start time of when photons received.
            num_bins (int): number of arrival bins
            frequency (float): frequency of photon arrival (in Hz).

        Returns:
            List[int]: list of length (num_bins) with result for each time bin.
        """

        trigger_times = self.components[detector_name].get_photon_times()
        return_res = [0] * num_bins

        for time in trigger_times[0]:
            closest_bin = int(round((time - start_time) * frequency * 1e-12))
            expected_time = (float(closest_bin) * 1e12 / frequency) + start_time
            if abs(expected_time - time) < self.resolution and 0 <= closest_bin < num_bins:
                return_res[closest_bin] += 1

        for time in trigger_times[1]:
            closest_bin = int(round((time - start_time) * frequency * 1e-12))
            expected_time = (float(closest_bin) * 1e12 / frequency) + start_time
            if abs(expected_time - time) < self.resolution and 0 <= closest_bin < num_bins:
                return_res[closest_bin] += 2

        return return_res


class MeasureNode(Node):
    def __init__(self, name: str, timeline: "Timeline", other_nodes: List[str]):
        super().__init__(name, timeline)

        self.direct_detector_name = name + ".direct"
        direct_detector = QSDetectorFockDirect(self.direct_detector_name, timeline, other_nodes)
        self.add_component(direct_detector)
        direct_detector.attach(self)

        self.bs_detector_name = name + ".bs"
        bs_detector = QSDetectorFockInterference(self.bs_detector_name, timeline, other_nodes)
        self.add_component(bs_detector)
        bs_detector.add_receiver(self)

        self.set_first_component(self.direct_detector_name)

        # time resolution of SPDs
        self.resolution = max([d.time_resolution for d in direct_detector.detectors + bs_detector.detectors])

        # detector parameter setup
        direct_detector.set_detector(0, efficiency=MEAS_DET1_EFFICIENCY, count_rate=SPDC_FREQUENCY, dark_count=MEAS_DET1_DARK)
        direct_detector.set_detector(1, efficiency=MEAS_DET2_EFFICIENCY, count_rate=SPDC_FREQUENCY, dark_count=MEAS_DET2_DARK)
        bs_detector.set_detector(0, efficiency=MEAS_DET1_EFFICIENCY, count_rate=SPDC_FREQUENCY, dark_count=MEAS_DET1_DARK)
        bs_detector.set_detector(1, efficiency=MEAS_DET2_EFFICIENCY, count_rate=SPDC_FREQUENCY, dark_count=MEAS_DET2_DARK)

    def receive_qubit(self, src: str, qubit) -> None:
        self.components[self.first_component_name].get(qubit, src=src)

    def set_phase(self, phase: float):
        self.components[self.bs_detector_name].set_phase(phase)

    def get_detector_entries(self, detector_name: str, start_time: int, num_bins: int, frequency: float):
        """Returns detection events for density matrix measurement.

        Args:
            detector_name (str): name of detector to get measurements from.
            start_time (int): simulation start time of when photons received.
            num_bins (int): number of arrival bins
            frequency (float): frequency of photon arrival (in Hz).

        Returns:
            List[int]: list of length (num_bins) with result for each time bin.
        """

        trigger_times = self.components[detector_name].get_photon_times()
        return_res = [0] * num_bins

        for time in trigger_times[0]:
            closest_bin = int(round((time - start_time) * frequency * 1e-12))
            expected_time = (float(closest_bin) * 1e12 / frequency) + start_time
            if abs(expected_time - time) < self.resolution and 0 <= closest_bin < num_bins:
                return_res[closest_bin] += 1

        for time in trigger_times[1]:
            closest_bin = int(round((time - start_time) * frequency * 1e-12))
            expected_time = (float(closest_bin) * 1e12 / frequency) + start_time
            if abs(expected_time - time) < self.resolution and 0 <= closest_bin < num_bins:
                return_res[closest_bin] += 2

        return return_res


if __name__ == "__main__":

    """Setup Simulation"""

    tl = Timeline(time, formalism=FOCK_DENSITY_MATRIX_FORMALISM, truncation=TRUNCATION)

    anl_name = "Argonne"
    hc_name = "Harper Court"
    erc_name = "Eckhardt Research Center BSM"
    erc_2_name = "Eckhardt Research Center Measurement"
    seeds = [1, 2, 3, 4]
    src_list = [anl_name, hc_name]  # the list of sources, note the order

    anl = EndNode(anl_name, tl, hc_name, erc_name, erc_2_name, mean_photon_num=MEAN_PHOTON_NUM1,
                  spdc_frequency=SPDC_FREQUENCY, memo_frequency=MEMO_FREQUENCY1, abs_effi=ABS_EFFICIENCY1,
                  afc_efficiency=efficiency1)
    hc = EndNode(hc_name, tl, anl_name, erc_name, erc_2_name, mean_photon_num=MEAN_PHOTON_NUM2,
                 spdc_frequency=SPDC_FREQUENCY, memo_frequency=MEMO_FREQUENCY2, abs_effi=ABS_EFFICIENCY2,
                 afc_efficiency=efficiency2)
    erc = EntangleNode(erc_name, tl, src_list)
    erc_2 = MeasureNode(erc_2_name, tl, src_list)

    for seed, node in zip(seeds, [anl, hc, erc, erc_2]):
        node.set_seed(seed)

    # extend fiber lengths to be equivalent
    fiber_length = max(DIST_ANL_ERC, DIST_HC_ERC)

    qc1 = add_channel(anl, erc, tl, distance=fiber_length, attenuation=ATTENUATION)
    qc2 = add_channel(hc, erc, tl, distance=fiber_length, attenuation=ATTENUATION)
    qc3 = add_channel(anl, erc_2, tl, distance=fiber_length, attenuation=ATTENUATION)
    qc4 = add_channel(hc, erc_2, tl, distance=fiber_length, attenuation=ATTENUATION)

    tl.init()

    # calculate start time for protocol
    # since fiber lengths equal, both start at 0
    start_time_anl = start_time_hc = 0

    # calculations for when to start recording measurements
    delay_anl = anl.qchannels[erc_2_name].delay
    delay_hc = hc.qchannels[erc_2_name].delay
    assert delay_anl == delay_hc
    start_time_bsm = start_time_anl + delay_anl
    mem = anl.components[anl.memo_name]
    total_time = mem.total_time
    start_time_meas = start_time_anl + total_time + delay_anl

    results_direct_measurement = []
    results_bs_measurement = [[] for _ in phase_settings]

    """Pre-simulation explicit calculation of effective entanglement fidelity upon successful BSM"""

    if calculate_fidelity_direct:
        # use non-transmitted Photon as interface with existing methods in SeQUeNCe
        spdc_anl = anl.components[anl.spdc_name]
        spdc_hc = hc.components[hc.spdc_name]
        memo_anl = anl.components[anl.memo_name]
        memo_hc = hc.components[hc.memo_name]
        channel_anl = anl.qchannels[erc_name]
        channel_hc = hc.qchannels[erc_name]
        bsm = erc.components[erc.bsm_name]

        # photon0: idler, photon1: signal
        photon0_anl = Photon("", tl, wavelength=spdc_anl.wavelengths[0], location=spdc_anl,
                             encoding_type=spdc_anl.encoding_type, use_qm=True)
        photon1_anl = Photon("", tl, wavelength=spdc_anl.wavelengths[1], location=spdc_anl,
                             encoding_type=spdc_anl.encoding_type, use_qm=True)
        # set shared state to squeezed state
        state_spdc_anl = spdc_anl._generate_tmsv_state()
        keys = [photon0_anl.quantum_state, photon1_anl.quantum_state]
        tl.quantum_manager.set(keys, state_spdc_anl)

        photon0_hc = Photon("", tl, wavelength=spdc_hc.wavelengths[0], location=spdc_hc,
                            encoding_type=spdc_hc.encoding_type, use_qm=True)
        photon1_hc = Photon("", tl, wavelength=spdc_hc.wavelengths[1], location=spdc_hc,
                            encoding_type=spdc_hc.encoding_type, use_qm=True)
        # set shared state to squeezed state
        state_spdc_hc = spdc_hc._generate_tmsv_state()
        keys = [photon0_hc.quantum_state, photon1_hc.quantum_state]
        tl.quantum_manager.set(keys, state_spdc_hc)

        # photon loss upon absorption by memories
        key_anl = photon1_anl.quantum_state
        loss_anl = 1 - memo_anl.absorption_efficiency
        tl.quantum_manager.add_loss(key_anl, loss_anl)
        key_hc = photon1_hc.quantum_state
        loss_hc = 1 - memo_hc.absorption_efficiency
        tl.quantum_manager.add_loss(key_hc, loss_hc)

        # transmission loss through optical fibres
        key_anl = photon0_anl.quantum_state
        loss_anl = channel_anl.loss
        tl.quantum_manager.add_loss(key_anl, loss_anl)
        key_hc = photon0_hc.quantum_state
        loss_hc = channel_anl.loss
        tl.quantum_manager.add_loss(key_hc, loss_hc)

        # QSDetector measurement
        povms = bsm.povms
        povm_tuple = tuple([tuple(map(tuple, povm)) for povm in povms])
        keys = [photon0_anl.quantum_state, photon0_hc.quantum_state]
        new_state, all_keys = tl.quantum_manager._prepare_state(keys)
        indices = tuple([all_keys.index(key) for key in keys])
        state_tuple = tuple(map(tuple, new_state))
        states, probs = measure_multiple_with_cache_fock_density(state_tuple, indices, len(all_keys), povm_tuple,
                                                                 tl.quantum_manager.truncation)
        state_plus, state_minus = states[1], states[2]
    
        # calculate remaining state
        indices = tuple([all_keys.index(key) for key in keys])
        new_state_tuple = tuple(map(tuple, state_plus))
        remaining_state = density_partial_trace(new_state_tuple, indices, len(all_keys),
                                                tl.quantum_manager.truncation)
        remaining_keys = [key for key in all_keys if key not in keys]
            
        # effective Bell state generated 
        def effective_state(state):
            state[0][0] = 0
            state = state/np.trace(state)
            
            return state
        
        remaining_state_eff = effective_state(remaining_state)
        
        # calculate the fidelity with reference Bell state
        bell_plus = build_bell_state(tl.quantum_manager.truncation, "plus")
        bell_minus = build_bell_state(tl.quantum_manager.truncation, "minus")
        fidelity = np.trace(remaining_state_eff.dot(bell_minus)).real

        print("Directly calculated effective fidelity:", fidelity)

        """Pre-simulation explicit calculation of entanglement generation rate based on calculation above"""

        if calculate_rate_direct:
            duration_photon = MODE_NUM / SPDC_FREQUENCY  # duration of emitted photon train from SPDC source
            delay_fiber_anl = anl.qchannels[erc_name].delay
            delay_fiber_hc = hc.qchannels[erc_name].delay
            assert delay_fiber_anl == delay_fiber_hc
            delay_fiber = delay_fiber_anl  # time for photon to travel from SPDC source to BSM device
            delay_classical = DELAY_CLASSICAL  # delay for classical communication between BSM node and memory nodes

            # total duration from first photon emitted to last photon's detection result communicated back
            duration_tot = duration_photon + delay_fiber + delay_classical
            
            prob_herald = probs[1] + probs[2]  # calculate heralding probability
            num_generated_avg = MODE_NUM * prob_herald  # average number of entangled pairs generated in one emission cycle 

            rate = num_generated_avg / duration_tot

            print("Directly calculated entanglement generation:", rate)

    """Run Simulation"""

    for i in range(num_direct_trials):
        # start protocol for emitting
        process = Process(anl.emit_protocol, "start", [])
        event = Event(start_time_anl, process)
        tl.schedule(event)
        process = Process(hc.emit_protocol, "start", [])
        event = Event(start_time_hc, process)
        tl.schedule(event)

        tl.run()
        print("finished direct measurement trial {} out of {}".format(i+1, num_direct_trials))

        # collect data

        # BSM results determine relative sign of reference Bell state and herald successful entanglement
        bsm_res = erc.get_detector_entries(erc.bsm_name, start_time_bsm, MODE_NUM, SPDC_FREQUENCY)
        bsm_success_indices = [i for i, res in enumerate(bsm_res) if res == 1 or res == 2]
        meas_res = erc_2.get_detector_entries(erc_2.direct_detector_name, start_time_meas, MODE_NUM, SPDC_FREQUENCY)

        num_bsm_res = len(bsm_success_indices)
        meas_res_valid = [meas_res[i] for i in bsm_success_indices]
        counts_diag = [0] * 4
        for j in range(4):
            counts_diag[j] = meas_res_valid.count(j)
        res_diag = {"counts": counts_diag, "total_count": num_bsm_res}
        results_direct_measurement.append(res_diag)

        # reset timeline
        tl.time = 0
        tl.init()

    # change to other measurement
    erc_2.set_first_component(erc_2.bs_detector_name)
    for i, phase in enumerate(phase_settings):
        erc_2.set_phase(phase)

        for j in range(num_bs_trials_per_phase):
            # start protocol for emitting
            process = Process(anl.emit_protocol, "start", [])
            event = Event(start_time_anl, process)
            tl.schedule(event)
            process = Process(hc.emit_protocol, "start", [])
            event = Event(start_time_hc, process)
            tl.schedule(event)

            tl.run()
            print("finished interference measurement trial {} out of {} for phase {} out ouf {}".format(
                j+1, num_bs_trials_per_phase, i+1, len(phase_settings)))

            # collect data

            # relative sign should influence interference pattern
            bsm_res = erc.get_detector_entries(erc.bsm_name, start_time_bsm, MODE_NUM, SPDC_FREQUENCY)
            bsm_success_indices_1 = [i for i, res in enumerate(bsm_res) if res == 1]
            bsm_success_indices_2 = [i for i, res in enumerate(bsm_res) if res == 2]
            meas_res = erc_2.get_detector_entries(erc_2.bs_detector_name, start_time_meas, MODE_NUM, SPDC_FREQUENCY)
            res_interference = {}

            # detector 1
            num_bsm_res = len(bsm_success_indices_1)
            meas_res_valid = [meas_res[i] for i in bsm_success_indices_1]
            num_detector_0 = meas_res_valid.count(1) + meas_res_valid.count(3)
            num_detector_1 = meas_res_valid.count(2) + meas_res_valid.count(3)
            counts_interfere = [num_detector_0, num_detector_1]
            res_interference["counts1"] = counts_interfere
            res_interference["total_count1"] = num_bsm_res

            # detector 2
            num_bsm_res = len(bsm_success_indices_2)
            meas_res_valid = [meas_res[i] for i in bsm_success_indices_2]
            num_detector_0 = meas_res_valid.count(1) + meas_res_valid.count(3)
            num_detector_1 = meas_res_valid.count(2) + meas_res_valid.count(3)
            counts_interfere = [num_detector_0, num_detector_1]
            res_interference["counts2"] = counts_interfere
            res_interference["total_count2"] = num_bsm_res

            results_bs_measurement[i].append(res_interference)

            # reset timeline
            tl.time = 0
            tl.init()

    """Store results"""

    # open file to store experiment results
    Path("results").mkdir(parents=True, exist_ok=True)
    filename = "results/absorptive.json"
    fh = open(filename, 'w')
    info = {"num_direct_trials": num_direct_trials, "num_bs_trials": num_bs_trials_per_phase,
            "num_phase": len(phase_settings),
            "direct results": results_direct_measurement, "bs results": results_bs_measurement}
    dump(info, fh)<|MERGE_RESOLUTION|>--- conflicted
+++ resolved
@@ -59,12 +59,8 @@
 # fibers
 DIST_ANL_ERC = 20  # distance between ANL and ERC, in km
 DIST_HC_ERC = 20  # distance between HC and ERC, in km
-<<<<<<< HEAD
 ATTENUATION = 2e-4  # attenuation rate of optical fibre (in dB/km)
-=======
-ATTENUATION = 0.2  # attenuation rate of optical fibre
 DELAY_CLASSICAL = 5e-3  # delay for classical communication between BSM node and memory nodes
->>>>>>> ace5d95b
 
 # memories
 MODE_NUM = 100  # number of temporal modes of AFC memory (same for both memories)
@@ -84,14 +80,9 @@
 # experiment settings
 time = int(1e12)
 calculate_fidelity_direct = True
-<<<<<<< HEAD
+calculate_rate_direct = True
 num_direct_trials = 100
 num_bs_trials_per_phase = 30
-=======
-calculate_rate_direct = True
-num_direct_trials = 10
-num_bs_trials_per_phase = 10
->>>>>>> ace5d95b
 phase_settings = np.linspace(0, 2*np.pi, num=20, endpoint=False)
 
 
@@ -474,9 +465,9 @@
 
             # total duration from first photon emitted to last photon's detection result communicated back
             duration_tot = duration_photon + delay_fiber + delay_classical
-            
+
             prob_herald = probs[1] + probs[2]  # calculate heralding probability
-            num_generated_avg = MODE_NUM * prob_herald  # average number of entangled pairs generated in one emission cycle 
+            num_generated_avg = MODE_NUM * prob_herald  # average number of entangled pairs generated in one emission cycle
 
             rate = num_generated_avg / duration_tot
 
